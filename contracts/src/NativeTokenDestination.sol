--- conflicted
+++ resolved
@@ -127,14 +127,9 @@
         address tokenSourceAddress_,
         address feeTokenAddress_,
         uint256 initialReserveImbalance_,
-<<<<<<< HEAD
         uint8 decimalsShift,
-        bool multiplyOnReceive_
-=======
-        uint256 decimalsShift,
         bool multiplyOnReceive_,
         uint256 burnedFeesReportingRewardPercentage_
->>>>>>> febfe76f
     )
         TeleporterTokenDestination(
             teleporterRegistryAddress,
@@ -154,19 +149,12 @@
 
         initialReserveImbalance = initialReserveImbalance_;
         currentReserveImbalance = initialReserveImbalance_;
-<<<<<<< HEAD
-=======
-
-        require(decimalsShift <= 18, "NativeTokenDestination: invalid decimalsShift");
-        tokenMultiplier = 10 ** decimalsShift;
-        multiplyOnReceive = multiplyOnReceive_;
 
         require(
             burnedFeesReportingRewardPercentage_ <= 100,
             "NativeTokenDestination: invalid percentage"
         );
         burnedFeesReportingRewardPercentage = burnedFeesReportingRewardPercentage_;
->>>>>>> febfe76f
     }
 
     /**
@@ -219,11 +207,7 @@
         _mint(address(this), reward);
         _deposit(reward);
 
-<<<<<<< HEAD
-        uint256 scaledAmount = scaleTokens(burnedDifference, false);
-=======
-        uint256 scaledAmount = _scaleTokens(burnedTxFees, false);
->>>>>>> febfe76f
+        uint256 scaledAmount = scaleTokens(burnedTxFees, false);
         require(scaledAmount > 0, "NativeTokenDestination: zero scaled amount to report burn");
 
         BridgeMessage memory message = BridgeMessage({
@@ -292,16 +276,7 @@
             }
         }
 
-<<<<<<< HEAD
-        // Only call the native minter precompile if we are minting any coins.
-        if (adjustedAmount > 0) {
-            totalMinted += adjustedAmount;
-            // Calls NativeMinter precompile through INativeMinter interface.
-            NATIVE_MINTER.mintNativeCoin(recipient, adjustedAmount);
-        }
-=======
         _mint(recipient, adjustedAmount);
->>>>>>> febfe76f
     }
 
     /**
@@ -351,9 +326,6 @@
      * @dev Mints coins to the recipient through the NativeMinter precompile.
      */
     function _mint(address recipient, uint256 amount) private {
-        // Emit an event even if the amount is zero to improve traceability.
-        emit NativeTokensMinted(recipient, amount);
-
         // Only call the native minter precompile if we are minting any coins.
         if (amount > 0) {
             totalMinted += amount;
