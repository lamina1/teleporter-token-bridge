// (c) 2024, Ava Labs, Inc. All rights reserved.
// See the file LICENSE for licensing terms.

// SPDX-License-Identifier: Ecosystem

pragma solidity 0.8.18;

import {TeleporterTokenDestination} from "./TeleporterTokenDestination.sol";
import {IERC20Bridge} from "./interfaces/IERC20Bridge.sol";
import {IERC20SendAndCallReceiver} from "./interfaces/IERC20SendAndCallReceiver.sol";
import {SafeERC20TransferFrom} from "@teleporter/SafeERC20TransferFrom.sol";
import {IERC20, ERC20} from "@openzeppelin/contracts@4.8.1/token/ERC20/ERC20.sol";
import {SafeERC20} from "@openzeppelin/contracts@4.8.1/token/ERC20/utils/SafeERC20.sol";
import {
    SendTokensInput,
    SendAndCallInput,
    SingleHopCallMessage
} from "./interfaces/ITeleporterTokenBridge.sol";
import {GasUtils} from "./utils/GasUtils.sol";

/**
 * THIS IS AN EXAMPLE CONTRACT THAT USES UN-AUDITED CODE.
 * DO NOT USE THIS CODE IN PRODUCTION.
 */

/**
 * @title ERC20Destination
 * @notice This contract is an {IERC20Bridge} that receives tokens from another chain's
 * {ITeleporterTokenBridge} instance, and represents the received tokens with an ERC20 token
 * on this destination chain.
 *
 * @custom:security-contact https://github.com/ava-labs/teleporter-token-bridge/blob/main/SECURITY.md
 */
contract ERC20Destination is IERC20Bridge, TeleporterTokenDestination, ERC20 {
    using SafeERC20 for IERC20;
    using GasUtils for *;

    uint8 private immutable _decimals;

    /**
     * @notice Initializes this destination token bridge instance to receive
     * tokens from the specified source chain and token bridge instance.
     */
    constructor(
        address teleporterRegistryAddress,
        address teleporterManager,
        bytes32 sourceBlockchainID,
        address tokenSourceAddress,
        string memory tokenName,
        string memory tokenSymbol,
        uint8 tokenDecimals
    )
        TeleporterTokenDestination(
            teleporterRegistryAddress,
            teleporterManager,
            sourceBlockchainID,
            tokenSourceAddress,
            address(this)
        )
        ERC20(tokenName, tokenSymbol)
    {
        _decimals = tokenDecimals;
    }

    /**
     * @notice For transfers to an `input.destinationBlockchainID` that is not the `sourceBlockchainID`,
     * a multihop transfer is performed, where the tokens are sent back to the token source chain
     * first to check for bridge balance, and then forwarded to the final destination chain.
     *
     * @dev See {IERC20Bridge-send}
     */
    function send(SendTokensInput calldata input, uint256 amount) external nonReentrant {
        _send(input, amount);
    }

    /**
     * @dev See {IERC20Bridge-sendAndCall}
     */
    function sendAndCall(SendAndCallInput calldata input, uint256 amount) external {
        _sendAndCall(input, amount);
    }

    /**
     * @dev See {ERC20-decimals}
     */
    function decimals() public view virtual override returns (uint8) {
        return _decimals;
    }

    /**
     * @dev See {TeleporterTokenDestination-_deposit}
     */
    function _deposit(uint256 amount) internal virtual override returns (uint256) {
        return SafeERC20TransferFrom.safeTransferFrom(this, amount);
    }

    /**
     * @dev See {TeleporterTokenDestination-_withdraw}
     */
    function _withdraw(address recipient, uint256 amount) internal virtual override {
        _mint(recipient, amount);
    }

    /**
     * @dev See {TeleporterTokenDestination-_burn}
     *
     * Calls {ERC20-_burn} to burn tokens from this contract.
     */
    function _burn(uint256 amount) internal virtual override {
        _burn(address(this), amount);
    }

<<<<<<< HEAD
    function _handleSendAndCall(
        SingleHopCallMessage memory message,
        uint256 amount
    ) internal virtual override {
        // Mint the tokens to this contract address.
        _mint(address(this), amount);

        // Approve the destination contract to spend the amount.
        _approve(address(this), message.recipientContract, amount);

        // Encode the call to {IERC20SendAndCallReceiver-receiveTokens}
        bytes memory payload = abi.encodeCall(
            IERC20SendAndCallReceiver.receiveTokens,
            (address(this), amount, message.recipientPayload)
        );

        // Call the destination contract with the given payload and gas amount.
        bool success = GasUtils._callWithExactGas(
            message.recipientGasLimit, message.recipientContract, payload
        );

        // Reset the destination contract allowance to 0.
        _approve(address(this), message.recipientContract, 0);

        // If the call failed, send the funds to the fallback recipient.
        if (success) {
            emit CallSucceeded(message.recipientContract, amount);
        } else {
            emit CallFailed(message.recipientContract, amount);
            _transfer(address(this), message.fallbackRecipient, amount);
        }
=======
    /**
     * @dev See {TeleporterTokenDestination-_scaleTokens}
     */
    function _scaleTokens(uint256 value, bool) internal pure override returns (uint256) {
        return value;
>>>>>>> aa141678
    }
}<|MERGE_RESOLUTION|>--- conflicted
+++ resolved
@@ -110,7 +110,6 @@
         _burn(address(this), amount);
     }
 
-<<<<<<< HEAD
     function _handleSendAndCall(
         SingleHopCallMessage memory message,
         uint256 amount
@@ -142,12 +141,12 @@
             emit CallFailed(message.recipientContract, amount);
             _transfer(address(this), message.fallbackRecipient, amount);
         }
-=======
+    }
+
     /**
      * @dev See {TeleporterTokenDestination-_scaleTokens}
      */
     function _scaleTokens(uint256 value, bool) internal pure override returns (uint256) {
         return value;
->>>>>>> aa141678
     }
 }