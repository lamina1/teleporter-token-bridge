// (c) 2024, Ava Labs, Inc. All rights reserved.
// See the file LICENSE for licensing terms.

// SPDX-License-Identifier: Ecosystem

pragma solidity 0.8.18;

import {ERC20BridgeTest} from "./ERC20BridgeTests.t.sol";
import {TeleporterTokenDestinationTest} from "./TeleporterTokenDestinationTests.t.sol";
import {IERC20SendAndCallReceiver} from "../src/interfaces/IERC20SendAndCallReceiver.sol";
import {ERC20Destination} from "../src/ERC20Destination.sol";
import {IERC20} from "@openzeppelin/contracts@4.8.1/token/ERC20/IERC20.sol";
import {SafeERC20} from "@openzeppelin/contracts@4.8.1/token/ERC20/utils/SafeERC20.sol";

contract ERC20DestinationTest is ERC20BridgeTest, TeleporterTokenDestinationTest {
    using SafeERC20 for IERC20;

    string public constant MOCK_TOKEN_NAME = "Test Token";
    string public constant MOCK_TOKEN_SYMBOL = "TST";
    uint8 public constant MOCK_TOKEN_DECIMALS = 18;

    ERC20Destination public app;

    function setUp() public virtual override {
        TeleporterTokenDestinationTest.setUp();

        app = new ERC20Destination({
            teleporterRegistryAddress: MOCK_TELEPORTER_REGISTRY_ADDRESS,
            teleporterManager: address(this),
            sourceBlockchainID_: DEFAULT_SOURCE_BLOCKCHAIN_ID,
            tokenSourceAddress_: TOKEN_SOURCE_ADDRESS,
            tokenName: MOCK_TOKEN_NAME,
            tokenSymbol: MOCK_TOKEN_SYMBOL,
            tokenDecimals: MOCK_TOKEN_DECIMALS
        });

        erc20Bridge = app;
        tokenDestination = app;
        tokenBridge = app;
        feeToken = IERC20(app);

        vm.expectEmit(true, true, true, true, address(app));
        emit Transfer(address(0), address(this), 10e18);

        vm.prank(MOCK_TELEPORTER_MESSENGER_ADDRESS);
        app.receiveTeleporterMessage(
            DEFAULT_SOURCE_BLOCKCHAIN_ID,
            TOKEN_SOURCE_ADDRESS,
            _encodeSingleHopSendMessage(10e18, address(this))
        );
    }

    /**
     * Initialization unit tests
     */
    function testZeroTeleporterRegistryAddress() public {
        vm.expectRevert("TeleporterUpgradeable: zero teleporter registry address");
        new ERC20Destination({
            teleporterRegistryAddress: address(0),
            teleporterManager: address(this),
            sourceBlockchainID_: DEFAULT_SOURCE_BLOCKCHAIN_ID,
            tokenSourceAddress_: TOKEN_SOURCE_ADDRESS,
            tokenName: MOCK_TOKEN_NAME,
            tokenSymbol: MOCK_TOKEN_SYMBOL,
            tokenDecimals: MOCK_TOKEN_DECIMALS
        });
    }

    function testZeroTeleporterManagerAddress() public {
        vm.expectRevert("Ownable: new owner is the zero address");
        new ERC20Destination({
            teleporterRegistryAddress: MOCK_TELEPORTER_REGISTRY_ADDRESS,
            teleporterManager: address(0),
            sourceBlockchainID_: DEFAULT_SOURCE_BLOCKCHAIN_ID,
            tokenSourceAddress_: TOKEN_SOURCE_ADDRESS,
            tokenName: MOCK_TOKEN_NAME,
            tokenSymbol: MOCK_TOKEN_SYMBOL,
            tokenDecimals: MOCK_TOKEN_DECIMALS
        });
    }

    function testZeroSourceBlockchainID() public {
        vm.expectRevert(_formatErrorMessage("zero source blockchain ID"));
        new ERC20Destination({
            teleporterRegistryAddress: MOCK_TELEPORTER_REGISTRY_ADDRESS,
            teleporterManager: address(this),
            sourceBlockchainID_: bytes32(0),
            tokenSourceAddress_: TOKEN_SOURCE_ADDRESS,
            tokenName: MOCK_TOKEN_NAME,
            tokenSymbol: MOCK_TOKEN_SYMBOL,
            tokenDecimals: MOCK_TOKEN_DECIMALS
        });
    }

    function testDecimals() public {
        uint8 res = app.decimals();
        assertEq(MOCK_TOKEN_DECIMALS, res);
    }

    function testDeployToSameBlockchain() public {
        vm.expectRevert(_formatErrorMessage("cannot deploy to same blockchain as source"));
        new ERC20Destination({
            teleporterRegistryAddress: MOCK_TELEPORTER_REGISTRY_ADDRESS,
            teleporterManager: address(this),
            sourceBlockchainID_: DEFAULT_DESTINATION_BLOCKCHAIN_ID,
            tokenSourceAddress_: TOKEN_SOURCE_ADDRESS,
            tokenName: MOCK_TOKEN_NAME,
            tokenSymbol: MOCK_TOKEN_SYMBOL,
            tokenDecimals: MOCK_TOKEN_DECIMALS
        });
    }

    function testZeroTokenSourceAddress() public {
        vm.expectRevert(_formatErrorMessage("zero token source address"));
        new ERC20Destination({
            teleporterRegistryAddress: MOCK_TELEPORTER_REGISTRY_ADDRESS,
            teleporterManager: address(this),
            sourceBlockchainID_: DEFAULT_SOURCE_BLOCKCHAIN_ID,
            tokenSourceAddress_: address(0),
            tokenName: MOCK_TOKEN_NAME,
            tokenSymbol: MOCK_TOKEN_SYMBOL,
            tokenDecimals: MOCK_TOKEN_DECIMALS
        });
    }

    function _checkExpectedWithdrawal(address recipient, uint256 amount) internal override {
        vm.expectEmit(true, true, true, true, address(tokenDestination));
        emit Transfer(address(0), recipient, amount);
    }

    function _setUpExpectedSendAndCall(
        address recipient,
        uint256 amount,
        bytes memory payload,
        uint256 gasLimit,
        bool targetHasCode,
        bool expectSuccess
    ) internal override {
        // The bridge tokens will be minted to the contract itself
        vm.expectEmit(true, true, true, true, address(app));
        emit Transfer(address(0), address(tokenDestination), amount);

        // Then recipient contract is then approved to spend them
        vm.expectEmit(true, true, true, true, address(app));
        emit Approval(address(app), DEFAULT_RECIPIENT_CONTRACT_ADDRESS, amount);

        if (targetHasCode) {
            vm.etch(recipient, new bytes(1));

            bytes memory expectedCalldata = abi.encodeCall(
                IERC20SendAndCallReceiver.receiveTokens, (address(app), amount, payload)
            );
            if (expectSuccess) {
                vm.mockCall(recipient, expectedCalldata, new bytes(0));
            } else {
                vm.mockCallRevert(recipient, expectedCalldata, new bytes(0));
            }
            vm.expectCall(recipient, 0, uint64(gasLimit), expectedCalldata);
        } else {
            vm.etch(recipient, new bytes(0));
        }

        // Then recipient contract approval is reset
        vm.expectEmit(true, true, true, true, address(app));
        emit Approval(address(app), DEFAULT_RECIPIENT_CONTRACT_ADDRESS, 0);

        if (targetHasCode && expectSuccess) {
            // The call should have succeeded.
            vm.expectEmit(true, true, true, true, address(app));
            emit CallSucceeded(DEFAULT_RECIPIENT_CONTRACT_ADDRESS, amount);
        } else {
            // The call should have failed.
            vm.expectEmit(true, true, true, true, address(app));
            emit CallFailed(DEFAULT_RECIPIENT_CONTRACT_ADDRESS, amount);

            // Then the amount should be sent to the fallback recipient.
            vm.expectEmit(true, true, true, true, address(app));
            emit Transfer(address(app), address(DEFAULT_FALLBACK_RECIPIENT_ADDRESS), amount);
        }
    }

<<<<<<< HEAD
    function _setUpExpectedZeroAmountRevert() internal override {
        vm.expectRevert(_formatErrorMessage("insufficient amount to cover fees"));
=======
    function _getTotalSupply() internal view override returns (uint256) {
        return app.totalSupply();
>>>>>>> b6f5be54
    }

    function _setUpMockMint(address, uint256) internal pure override {
        // Don't need to mock the minting of an ERC20 destination since it is an internal call
        // on the destination contract.
        return;
    }

    function _scaleTokens(uint256 amount, bool) internal pure override returns (uint256) {
        return amount;
    }
}<|MERGE_RESOLUTION|>--- conflicted
+++ resolved
@@ -179,13 +179,12 @@
         }
     }
 
-<<<<<<< HEAD
     function _setUpExpectedZeroAmountRevert() internal override {
         vm.expectRevert(_formatErrorMessage("insufficient amount to cover fees"));
-=======
+    }
+
     function _getTotalSupply() internal view override returns (uint256) {
         return app.totalSupply();
->>>>>>> b6f5be54
     }
 
     function _setUpMockMint(address, uint256) internal pure override {
