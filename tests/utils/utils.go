// Copyright (C) 2024, Ava Labs, Inc. All rights reserved.
// See the file LICENSE for licensing terms.

package utils

import (
	"context"
	"crypto/ecdsa"
	"fmt"
	"math/big"

	"github.com/ava-labs/avalanchego/ids"
	"github.com/ava-labs/subnet-evm/accounts/abi/bind"
	"github.com/ava-labs/subnet-evm/core/types"
	erc20destination "github.com/ava-labs/teleporter-token-bridge/abi-bindings/go/ERC20Destination"
	erc20source "github.com/ava-labs/teleporter-token-bridge/abi-bindings/go/ERC20Source"
	nativetokendestination "github.com/ava-labs/teleporter-token-bridge/abi-bindings/go/NativeTokenDestination"
	nativetokensource "github.com/ava-labs/teleporter-token-bridge/abi-bindings/go/NativeTokenSource"
	examplewavax "github.com/ava-labs/teleporter-token-bridge/abi-bindings/go/mocks/ExampleWAVAX"
	mockERC20SACR "github.com/ava-labs/teleporter-token-bridge/abi-bindings/go/mocks/MockERC20SendAndCallReceiver"
	mockNSACR "github.com/ava-labs/teleporter-token-bridge/abi-bindings/go/mocks/MockNativeSendAndCallReceiver"
	exampleerc20 "github.com/ava-labs/teleporter/abi-bindings/go/Mocks/ExampleERC20"
	"github.com/ava-labs/teleporter/tests/interfaces"
	teleporterUtils "github.com/ava-labs/teleporter/tests/utils"
	"github.com/ethereum/go-ethereum/common"
	"github.com/ethereum/go-ethereum/crypto"
	"github.com/ethereum/go-ethereum/log"

	. "github.com/onsi/gomega"
)

// Deployer keys set in the genesis file in order to determine the deployed address in advance.
// The deployed address is set as an admin for the Native Minter precompile.

var nativeTokenDestinationDeployerKeys = []string{
	// Deployer address: 			   0x1337cfd2dCff6270615B90938aCB1efE79801704
	// NativeTokenDestination address: 0xAcB633F5B00099c7ec187eB00156c5cd9D854b5B
	"aad7440febfc8f9d73a58c3cb1f1754779a566978f9ebffcd4f4698e9b043985",

	// Deployer address: 			   0xFcec6c0674037f99fa473de09609B4b6D8158863
	// NativeTokenDestination address: 0x962c62B01529ecc0561D85d3fe395921ddC3665B
	"81e5e98c89023dabbe43e1081314eaae174330aae6b44c9d1371b6c0bb7ae74a",

	// Deployer address:			   0x2e1533d976A675bCD6306deC3B05e9f73e6722Fb
	// NativeTokenDestination address: 0x1549B96D9D97F435CA9b25000FEDE3A7e54C0bb9
	"5ded9cacaca7b88d6a3dc24641cfe41ef00186f98e7fa65135eac50fd5977f7a",

	// Deployer address:			   0xA638b0a597dc0520e2f20E83cFbeBBCd45a79990
	// NativeTokenDestination address: 0x190110D1228EB2cDd36559b2215A572Dc8592C3d
	"a6c530cb407778d10e1f70be6624aa57d0c724f6f9cb585e9744052d7f48ba19",

	// Deployer address:			   0x787C079cB0d5A7AA1Cae95d991F76Dce771A432D
	// NativeTokenDestination address: 0xf9EF017A764F265A1fD0975bfc200725E41d860E
	"e95fa6fd1d2a6b02890b75062bed583ce6256c5b473b3323b93ac4cbf20dbe7a",

	// Deployer address:			   0x741D536f5B07bcD43727CD8435389CA36aE5A4Ae
	// NativeTokenDestination address: 0x4f3663be6d22B0F19F8617f1A9E9485aB0144Bff
	"8a92f3f468ce5b0d99f9aaa55695f93e03dbbb6d5e3faba80f92a7876be740d6",
}
var nativeTokenDestinationDeployerKeyIndex = 0

func DeployERC20Source(
	ctx context.Context,
	senderKey *ecdsa.PrivateKey,
	subnet interfaces.SubnetTestInfo,
	teleporterManager common.Address,
	tokenSourceAddress common.Address,
) (common.Address, *erc20source.ERC20Source) {
	opts, err := bind.NewKeyedTransactorWithChainID(
		senderKey,
		subnet.EVMChainID,
	)
	Expect(err).Should(BeNil())
	address, tx, erc20Source, err := erc20source.DeployERC20Source(
		opts,
		subnet.RPCClient,
		subnet.TeleporterRegistryAddress,
		teleporterManager,
		tokenSourceAddress,
	)
	Expect(err).Should(BeNil())

	teleporterUtils.WaitForTransactionSuccess(ctx, subnet, tx.Hash())

	return address, erc20Source
}

func DeployERC20Destination(
	ctx context.Context,
	senderKey *ecdsa.PrivateKey,
	subnet interfaces.SubnetTestInfo,
	teleporterManager common.Address,
	sourceBlockchainID ids.ID,
	tokenSourceAddress common.Address,
	tokenName string,
	tokenSymbol string,
	tokenDecimals uint8,
) (common.Address, *erc20destination.ERC20Destination) {
	opts, err := bind.NewKeyedTransactorWithChainID(
		senderKey,
		subnet.EVMChainID,
	)
	Expect(err).Should(BeNil())
	address, tx, erc20Destination, err := erc20destination.DeployERC20Destination(
		opts,
		subnet.RPCClient,
		subnet.TeleporterRegistryAddress,
		teleporterManager,
		sourceBlockchainID,
		tokenSourceAddress,
		tokenName,
		tokenSymbol,
		tokenDecimals,
	)
	Expect(err).Should(BeNil())

	teleporterUtils.WaitForTransactionSuccess(ctx, subnet, tx.Hash())

	return address, erc20Destination
}

func DeployNativeTokenDestination(
	ctx context.Context,
	subnet interfaces.SubnetTestInfo,
	teleporterManager common.Address,
	sourceBlockchainID ids.ID,
	tokenSourceAddress common.Address,
	feeTokenAddress common.Address,
	initialReserveImbalance *big.Int,
	decimalsShift uint8,
	multiplyOnReceive bool,
	burnedFeesReportingRewardPercentage *big.Int,
) (common.Address, *nativetokendestination.NativeTokenDestination) {
	// The Native Token Destination needs a unique deployer key, whose nonce 0 is used to deploy the contract.
	// The resulting contract address has been added to the genesis file as an admin for the Native Minter precompile.
	Expect(nativeTokenDestinationDeployerKeyIndex).Should(BeNumerically("<", len(nativeTokenDestinationDeployerKeys)))
	deployerKeyStr := nativeTokenDestinationDeployerKeys[nativeTokenDestinationDeployerKeyIndex]
	deployerPK, err := crypto.HexToECDSA(deployerKeyStr)
	Expect(err).Should(BeNil())
	fmt.Println("Deployer Address: ", crypto.PubkeyToAddress(deployerPK.PublicKey))

	opts, err := bind.NewKeyedTransactorWithChainID(
		deployerPK,
		subnet.EVMChainID,
	)
	Expect(err).Should(BeNil())

	address, tx, nativeTokenDestination, err := nativetokendestination.DeployNativeTokenDestination(
		opts,
		subnet.RPCClient,
		subnet.TeleporterRegistryAddress,
		teleporterManager,
		sourceBlockchainID,
		tokenSourceAddress,
		feeTokenAddress,
		initialReserveImbalance,
		decimalsShift,
		multiplyOnReceive,
		burnedFeesReportingRewardPercentage,
	)
	Expect(err).Should(BeNil())

	teleporterUtils.WaitForTransactionSuccess(ctx, subnet, tx.Hash())
	fmt.Println("Deployed NativeTokenDestination contract", "address", address.Hex(), "txHash", tx.Hash().Hex())

	// Increment to the next deployer key so that the next contract deployment succeeds
	nativeTokenDestinationDeployerKeyIndex++

	return address, nativeTokenDestination
}

func DeployNativeTokenSource(
	ctx context.Context,
	senderKey *ecdsa.PrivateKey,
	subnet interfaces.SubnetTestInfo,
	teleporterManager common.Address,
	feeTokenAddress common.Address,
) (common.Address, *nativetokensource.NativeTokenSource) {
	opts, err := bind.NewKeyedTransactorWithChainID(
		senderKey,
		subnet.EVMChainID,
	)
	Expect(err).Should(BeNil())
	address, tx, nativeTokenSource, err := nativetokensource.DeployNativeTokenSource(
		opts,
		subnet.RPCClient,
		subnet.TeleporterRegistryAddress,
		teleporterManager,
		feeTokenAddress,
	)
	Expect(err).Should(BeNil())

	teleporterUtils.WaitForTransactionSuccess(ctx, subnet, tx.Hash())

	return address, nativeTokenSource
}

func DeployExampleWAVAX(
	ctx context.Context,
	senderKey *ecdsa.PrivateKey,
	subnet interfaces.SubnetTestInfo,
) (common.Address, *examplewavax.ExampleWAVAX) {
	opts, err := bind.NewKeyedTransactorWithChainID(senderKey, subnet.EVMChainID)
	Expect(err).Should(BeNil())

	// Deploy mock WAVAX contract
	address, tx, token, err := examplewavax.DeployExampleWAVAX(opts, subnet.RPCClient)
	Expect(err).Should(BeNil())
	log.Info("Deployed ExampleWAVAX contract", "address", address.Hex(), "txHash", tx.Hash().Hex())

	// Wait for the transaction to be mined
	teleporterUtils.WaitForTransactionSuccess(ctx, subnet, tx.Hash())

	return address, token
}

func DeployMockNativeSendAndCallReceiver(
	ctx context.Context,
	senderKey *ecdsa.PrivateKey,
	subnet interfaces.SubnetTestInfo,
) (common.Address, *mockNSACR.MockNativeSendAndCallReceiver) {
	opts, err := bind.NewKeyedTransactorWithChainID(senderKey, subnet.EVMChainID)
	Expect(err).Should(BeNil())

	// Deploy MockNativeSendAndCallReceiver contract
	address, tx, contract, err := mockNSACR.DeployMockNativeSendAndCallReceiver(opts, subnet.RPCClient)
	Expect(err).Should(BeNil())
	log.Info("Deployed MockNativeSendAndCallReceiver contract", "address", address.Hex(), "txHash", tx.Hash().Hex())

	// Wait for the transaction to be mined
	teleporterUtils.WaitForTransactionSuccess(ctx, subnet, tx.Hash())

	return address, contract
}

func DeployMockERC20SendAndCallReceiver(
	ctx context.Context,
	senderKey *ecdsa.PrivateKey,
	subnet interfaces.SubnetTestInfo,
) (common.Address, *mockERC20SACR.MockERC20SendAndCallReceiver) {
	opts, err := bind.NewKeyedTransactorWithChainID(senderKey, subnet.EVMChainID)
	Expect(err).Should(BeNil())

	// Deploy MockERC20SendAndCallReceiver contract
	address, tx, contract, err := mockERC20SACR.DeployMockERC20SendAndCallReceiver(opts, subnet.RPCClient)
	Expect(err).Should(BeNil())
	log.Info("Deployed MockERC20SendAndCallReceiver contract", "address", address.Hex(), "txHash", tx.Hash().Hex())

	// Wait for the transaction to be mined
	teleporterUtils.WaitForTransactionSuccess(ctx, subnet, tx.Hash())

	return address, contract
}

func SendERC20Source(
	ctx context.Context,
	subnet interfaces.SubnetTestInfo,
	erc20Source *erc20source.ERC20Source,
	erc20SourceAddress common.Address,
	sourceToken *exampleerc20.ExampleERC20,
	input erc20source.SendTokensInput,
	amount *big.Int,
	senderKey *ecdsa.PrivateKey,
) (*types.Receipt, *big.Int) {
	// Approve the ERC20Source to spend the tokens
	teleporterUtils.ERC20Approve(
		ctx,
		sourceToken,
		erc20SourceAddress,
		amount,
		subnet,
		senderKey,
	)

	// Send the tokens and verify expected events
	optsA, err := bind.NewKeyedTransactorWithChainID(senderKey, subnet.EVMChainID)
	Expect(err).Should(BeNil())
	tx, err := erc20Source.Send(
		optsA,
		input,
		amount,
	)
	Expect(err).Should(BeNil())
	bridgedAmount := new(big.Int).Sub(amount, input.PrimaryFee)

	receipt := teleporterUtils.WaitForTransactionSuccess(ctx, subnet, tx.Hash())
	event, err := teleporterUtils.GetEventFromLogs(receipt.Logs, erc20Source.ParseTokensSent)
	Expect(err).Should(BeNil())
	Expect(event.Sender).Should(Equal(crypto.PubkeyToAddress(senderKey.PublicKey)))
	Expect(event.Amount).Should(Equal(bridgedAmount))

	return receipt, event.Amount
}

func SendNativeTokenSource(
	ctx context.Context,
	subnet interfaces.SubnetTestInfo,
	nativeTokenSource *nativetokensource.NativeTokenSource,
	input nativetokensource.SendTokensInput,
	amount *big.Int,
	senderKey *ecdsa.PrivateKey,
) (*types.Receipt, *big.Int) {
	opts, err := bind.NewKeyedTransactorWithChainID(senderKey, subnet.EVMChainID)
	Expect(err).Should(BeNil())
	opts.Value = amount

	tx, err := nativeTokenSource.Send(
		opts,
		input,
	)
	Expect(err).Should(BeNil())
	bridgedAmount := new(big.Int).Sub(amount, input.PrimaryFee)

	receipt := teleporterUtils.WaitForTransactionSuccess(ctx, subnet, tx.Hash())
	event, err := teleporterUtils.GetEventFromLogs(receipt.Logs, nativeTokenSource.ParseTokensSent)
	Expect(err).Should(BeNil())
	Expect(event.Sender).Should(Equal(crypto.PubkeyToAddress(senderKey.PublicKey)))
	Expect(event.Amount).Should(Equal(bridgedAmount))

	return receipt, event.Amount
}

func SendNativeTokenDestination(
	ctx context.Context,
	subnet interfaces.SubnetTestInfo,
	nativeTokenDestination *nativetokendestination.NativeTokenDestination,
	input nativetokendestination.SendTokensInput,
	amount *big.Int,
	senderKey *ecdsa.PrivateKey,
	tokenMultiplier *big.Int,
	multiplyOnReceive bool,
) (*types.Receipt, *big.Int) {
	opts, err := bind.NewKeyedTransactorWithChainID(senderKey, subnet.EVMChainID)
	Expect(err).Should(BeNil())
	opts.Value = amount

	tx, err := nativeTokenDestination.Send(
		opts,
		input,
	)
	Expect(err).Should(BeNil())
	bridgedAmount := new(big.Int).Sub(amount, input.PrimaryFee)
	var scaledBridgedAmount *big.Int
	if multiplyOnReceive {
		scaledBridgedAmount = new(big.Int).Div(bridgedAmount, tokenMultiplier)
	} else {
		scaledBridgedAmount = teleporterUtils.BigIntMul(bridgedAmount, tokenMultiplier)
	}

	receipt := teleporterUtils.WaitForTransactionSuccess(ctx, subnet, tx.Hash())
	event, err := teleporterUtils.GetEventFromLogs(receipt.Logs, nativeTokenDestination.ParseTokensSent)
	Expect(err).Should(BeNil())
	Expect(event.Sender).Should(Equal(crypto.PubkeyToAddress(senderKey.PublicKey)))
	teleporterUtils.ExpectBigEqual(event.Amount, scaledBridgedAmount)

	return receipt, event.Amount
}

func SendERC20Destination(
	ctx context.Context,
	subnet interfaces.SubnetTestInfo,
	erc20Destination *erc20destination.ERC20Destination,
	erc20DestinationAddress common.Address,
	input erc20destination.SendTokensInput,
	amount *big.Int,
	senderKey *ecdsa.PrivateKey,
) (*types.Receipt, *big.Int) {
	opts, err := bind.NewKeyedTransactorWithChainID(senderKey, subnet.EVMChainID)
	Expect(err).Should(BeNil())
	tx, err := erc20Destination.Approve(
		opts,
		erc20DestinationAddress,
		amount,
	)
	Expect(err).Should(BeNil())

	teleporterUtils.WaitForTransactionSuccess(ctx, subnet, tx.Hash())

	// Bridge the tokens back to subnet A
	tx, err = erc20Destination.Send(
		opts,
		input,
		amount,
	)
	Expect(err).Should(BeNil())

	bridgedAmount := new(big.Int).Sub(amount, input.PrimaryFee)
	receipt := teleporterUtils.WaitForTransactionSuccess(ctx, subnet, tx.Hash())
	event, err := teleporterUtils.GetEventFromLogs(receipt.Logs, erc20Destination.ParseTokensSent)
	Expect(err).Should(BeNil())
	Expect(event.Sender).Should(Equal(crypto.PubkeyToAddress(senderKey.PublicKey)))
	Expect(event.Amount).Should(Equal(bridgedAmount))

	return receipt, event.Amount
}

<<<<<<< HEAD
func SendAndCallERC20Source(
	ctx context.Context,
	subnet interfaces.SubnetTestInfo,
	erc20Source *erc20source.ERC20Source,
	erc20SourceAddress common.Address,
	sourceToken *exampleerc20.ExampleERC20,
	input erc20source.SendAndCallInput,
	amount *big.Int,
	senderKey *ecdsa.PrivateKey,
) (*types.Receipt, *big.Int) {
	// Approve the ERC20Source to spend the tokens
	teleporterUtils.ERC20Approve(
		ctx,
		sourceToken,
		erc20SourceAddress,
		amount,
		subnet,
		senderKey,
	)

	// Send the tokens and verify expected events
	optsA, err := bind.NewKeyedTransactorWithChainID(senderKey, subnet.EVMChainID)
	Expect(err).Should(BeNil())
	tx, err := erc20Source.SendAndCall(
		optsA,
		input,
		amount,
	)
	Expect(err).Should(BeNil())
	bridgedAmount := big.NewInt(0).Sub(amount, input.PrimaryFee)

	receipt := teleporterUtils.WaitForTransactionSuccess(ctx, subnet, tx.Hash())
	event, err := teleporterUtils.GetEventFromLogs(receipt.Logs, erc20Source.ParseTokensAndCallSent)
	Expect(err).Should(BeNil())
	Expect(event.Input.RecipientContract).Should(Equal(input.RecipientContract))
	Expect(event.Amount).Should(Equal(bridgedAmount))

	return receipt, event.Amount
}

func SendAndCallNativeTokenSource(
	ctx context.Context,
	subnet interfaces.SubnetTestInfo,
	nativeTokenSource *nativetokensource.NativeTokenSource,
	input nativetokensource.SendAndCallInput,
	amount *big.Int,
	senderKey *ecdsa.PrivateKey,
) (*types.Receipt, *big.Int) {
	opts, err := bind.NewKeyedTransactorWithChainID(senderKey, subnet.EVMChainID)
	Expect(err).Should(BeNil())
	opts.Value = amount

	tx, err := nativeTokenSource.SendAndCall(
		opts,
		input,
	)
	Expect(err).Should(BeNil())
	bridgedAmount := big.NewInt(0).Sub(amount, input.PrimaryFee)

	receipt := teleporterUtils.WaitForTransactionSuccess(ctx, subnet, tx.Hash())
	event, err := teleporterUtils.GetEventFromLogs(receipt.Logs, nativeTokenSource.ParseTokensAndCallSent)
	Expect(err).Should(BeNil())
	Expect(event.Input.RecipientContract).Should(Equal(input.RecipientContract))
	Expect(event.Amount).Should(Equal(bridgedAmount))

	return receipt, event.Amount
}

func SendAndCallNativeTokenDestination(
	ctx context.Context,
	subnet interfaces.SubnetTestInfo,
	nativeTokenDestination *nativetokendestination.NativeTokenDestination,
	input nativetokendestination.SendAndCallInput,
	amount *big.Int,
	senderKey *ecdsa.PrivateKey,
	tokenMultiplier *big.Int,
	multiplyOnReceive bool,
) (*types.Receipt, *big.Int) {
	opts, err := bind.NewKeyedTransactorWithChainID(senderKey, subnet.EVMChainID)
	Expect(err).Should(BeNil())
	opts.Value = amount

	tx, err := nativeTokenDestination.SendAndCall(
		opts,
		input,
	)
	Expect(err).Should(BeNil())
	bridgedAmount := big.NewInt(0).Sub(amount, input.PrimaryFee)
	var scaledBridgedAmount *big.Int
	if multiplyOnReceive {
		scaledBridgedAmount = big.NewInt(0).Div(bridgedAmount, tokenMultiplier)
	} else {
		scaledBridgedAmount = teleporterUtils.BigIntMul(bridgedAmount, tokenMultiplier)
	}

	receipt := teleporterUtils.WaitForTransactionSuccess(ctx, subnet, tx.Hash())
	event, err := teleporterUtils.GetEventFromLogs(receipt.Logs, nativeTokenDestination.ParseTokensAndCallSent)
	Expect(err).Should(BeNil())
	Expect(event.Input.RecipientContract).Should(Equal(input.RecipientContract))
	Expect(event.Amount).Should(Equal(scaledBridgedAmount))

	return receipt, event.Amount
}

func SendAndCallERC20Destination(
	ctx context.Context,
	subnet interfaces.SubnetTestInfo,
	erc20Destination *erc20destination.ERC20Destination,
	erc20DestinationAddress common.Address,
	input erc20destination.SendAndCallInput,
	amount *big.Int,
	senderKey *ecdsa.PrivateKey,
) (*types.Receipt, *big.Int) {
	opts, err := bind.NewKeyedTransactorWithChainID(senderKey, subnet.EVMChainID)
	Expect(err).Should(BeNil())
	tx, err := erc20Destination.Approve(
		opts,
		erc20DestinationAddress,
		amount,
	)
	Expect(err).Should(BeNil())

	teleporterUtils.WaitForTransactionSuccess(ctx, subnet, tx.Hash())

	// Bridge the tokens back to subnet A
	tx, err = erc20Destination.SendAndCall(
		opts,
		input,
		amount,
	)
	Expect(err).Should(BeNil())

	bridgedAmount := big.NewInt(0).Sub(amount, input.PrimaryFee)
	receipt := teleporterUtils.WaitForTransactionSuccess(ctx, subnet, tx.Hash())
	event, err := teleporterUtils.GetEventFromLogs(receipt.Logs, erc20Destination.ParseTokensAndCallSent)
	Expect(err).Should(BeNil())
	Expect(event.Input.RecipientContract).Should(Equal(input.RecipientContract))
	Expect(event.Amount).Should(Equal(bridgedAmount))

	return receipt, event.Amount
=======
// Send a native token from fromBridge to toBridge via multihop through the C-Chain
// Requires that both fromBridge and toBridge are fully collateralized
// Requires that both fromBridge and toBridge have the same tokenMultiplier and multiplyOnReceive
// with respect to the original asset on the C-Chain
func SendNativeMultihopAndVerify(
	ctx context.Context,
	network interfaces.Network,
	sendingKey *ecdsa.PrivateKey,
	recipientAddress common.Address,
	fromSubnet interfaces.SubnetTestInfo,
	fromBridge *nativetokendestination.NativeTokenDestination,
	toSubnet interfaces.SubnetTestInfo,
	toBridge *nativetokendestination.NativeTokenDestination,
	toBridgeAddress common.Address,
	cChainInfo interfaces.SubnetTestInfo,
	bridgedAmount *big.Int,
	tokenMultiplier *big.Int,
	multiplyOnReceive bool,
) {
	input := nativetokendestination.SendTokensInput{
		DestinationBlockchainID:  toSubnet.BlockchainID,
		DestinationBridgeAddress: toBridgeAddress,
		Recipient:                recipientAddress,
		PrimaryFee:               big.NewInt(0),
		SecondaryFee:             big.NewInt(0),
		RequiredGasLimit:         DefaultNativeTokenRequiredGasLimit,
	}
	// Find the amount sent by fromBridge. This is before any scaling/unscaling is applied.
	bridgedAmount = new(big.Int).Sub(bridgedAmount, input.PrimaryFee)

	// Send tokens through a multihop transfer
	originReceipt, _ := SendNativeTokenDestination(
		ctx,
		fromSubnet,
		fromBridge,
		input,
		bridgedAmount,
		sendingKey,
		tokenMultiplier,
		multiplyOnReceive,
	)

	// Relay the first message back to the home-chain, in this case C-Chain,
	// which then performs the multihop transfer to the destination chain
	intermediateReceipt := network.RelayMessage(
		ctx,
		originReceipt,
		fromSubnet,
		cChainInfo,
		true,
	)

	initialBalance, err := toSubnet.RPCClient.BalanceAt(ctx, recipientAddress, nil)
	Expect(err).Should(BeNil())

	// When we relay the above message to the home-chain, a multihop transfer
	// is performed to the destination chain. Parse for the send tokens event
	// and relay to final destination.
	network.RelayMessage(
		ctx,
		intermediateReceipt,
		cChainInfo,
		toSubnet,
		true,
	)

	teleporterUtils.CheckBalance(
		ctx,
		recipientAddress,
		new(big.Int).Add(initialBalance, bridgedAmount),
		toSubnet.RPCClient,
	)
>>>>>>> 85328b55
}

func SendERC20MultihopAndVerify(
	ctx context.Context,
	network interfaces.Network,
	fundedKey *ecdsa.PrivateKey,
	sendingKey *ecdsa.PrivateKey,
	recipientAddress common.Address,
	fromSubnet interfaces.SubnetTestInfo,
	fromBridge *erc20destination.ERC20Destination,
	fromBridgeAddress common.Address,
	toSubnet interfaces.SubnetTestInfo,
	toBridge *erc20destination.ERC20Destination,
	toBridgeAddress common.Address,
	cChainInfo interfaces.SubnetTestInfo,
	bridgedAmount *big.Int,
) {
	teleporterUtils.SendNativeTransfer(
		ctx,
		fromSubnet,
		fundedKey,
		recipientAddress,
		big.NewInt(1e18),
	)
	input := erc20destination.SendTokensInput{
		DestinationBlockchainID:  toSubnet.BlockchainID,
		DestinationBridgeAddress: toBridgeAddress,
		Recipient:                recipientAddress,
		PrimaryFee:               big.NewInt(0),
		SecondaryFee:             big.NewInt(0),
		RequiredGasLimit:         DefaultERC20RequiredGasLimit,
	}

	// Send tokens through a multihop transfer
	originReceipt, bridgedAmount := SendERC20Destination(
		ctx,
		fromSubnet,
		fromBridge,
		fromBridgeAddress,
		input,
		bridgedAmount,
		sendingKey,
	)

	// Relay the first message back to the home-chain, in this case C-Chain,
	// which then performs the multihop transfer to the destination chain
	intermediateReceipt := network.RelayMessage(
		ctx,
		originReceipt,
		fromSubnet,
		cChainInfo,
		true,
	)

	// When we relay the above message to the home-chain, a multihop transfer
	// is performed to the destination chain. Parse for the send tokens event
	// and relay to final destination.
	destinationReceipt := network.RelayMessage(
		ctx,
		intermediateReceipt,
		cChainInfo,
		toSubnet,
		true,
	)

	CheckERC20DestinationWithdrawal(
		ctx,
		toBridge,
		destinationReceipt,
		recipientAddress,
		bridgedAmount,
	)

	balance, err := toBridge.BalanceOf(&bind.CallOpts{}, recipientAddress)
	Expect(err).Should(BeNil())
	Expect(balance).Should(Equal(bridgedAmount))
}

func CheckERC20SourceWithdrawal(
	ctx context.Context,
	erc20SourceAddress common.Address,
	sourceToken *exampleerc20.ExampleERC20,
	receipt *types.Receipt,
	expectedRecipientAddress common.Address,
	expectedAmount *big.Int,
) {
	sourceTransferEvent, err := teleporterUtils.GetEventFromLogs(receipt.Logs, sourceToken.ParseTransfer)
	Expect(err).Should(BeNil())
	Expect(sourceTransferEvent.From).Should(Equal(erc20SourceAddress))
	Expect(sourceTransferEvent.To).Should(Equal(expectedRecipientAddress))
	Expect(sourceTransferEvent.Value).Should(Equal(expectedAmount))
}

func CheckERC20DestinationWithdrawal(
	ctx context.Context,
	erc20Destination *erc20destination.ERC20Destination,
	receipt *types.Receipt,
	expectedRecipientAddress common.Address,
	expectedAmount *big.Int,
) {
	transferEvent, err := teleporterUtils.GetEventFromLogs(receipt.Logs, erc20Destination.ParseTransfer)
	Expect(err).Should(BeNil())
	Expect(transferEvent.From).Should(Equal(common.Address{}))
	Expect(transferEvent.To).Should(Equal(expectedRecipientAddress))
	Expect(transferEvent.Value).Should(Equal(expectedAmount))
}

func CheckNativeTokenSourceWithdrawal(
	ctx context.Context,
	nativeTokenSourceAddress common.Address,
	sourceToken *examplewavax.ExampleWAVAX,
	receipt *types.Receipt,
	expectedAmount *big.Int,
) {
	withdrawalEvent, err := teleporterUtils.GetEventFromLogs(receipt.Logs, sourceToken.ParseWithdrawal)
	Expect(err).Should(BeNil())
	Expect(withdrawalEvent.Sender).Should(Equal(nativeTokenSourceAddress))
	Expect(withdrawalEvent.Amount).Should(Equal(expectedAmount))
}

func CheckNativeTokenDestinationCollateralize(
	ctx context.Context,
	nativeTokenDestination *nativetokendestination.NativeTokenDestination,
	receipt *types.Receipt,
	expectedAmount *big.Int,
	expectedRemaining *big.Int,
) {
	collateralEvent, err := teleporterUtils.GetEventFromLogs(receipt.Logs, nativeTokenDestination.ParseCollateralAdded)
	Expect(err).Should(BeNil())
	fmt.Println("log ", collateralEvent)
	teleporterUtils.ExpectBigEqual(collateralEvent.Amount, expectedAmount)
	teleporterUtils.ExpectBigEqual(collateralEvent.Remaining, expectedRemaining)
}<|MERGE_RESOLUTION|>--- conflicted
+++ resolved
@@ -394,7 +394,6 @@
 	return receipt, event.Amount
 }
 
-<<<<<<< HEAD
 func SendAndCallERC20Source(
 	ctx context.Context,
 	subnet interfaces.SubnetTestInfo,
@@ -535,7 +534,8 @@
 	Expect(event.Amount).Should(Equal(bridgedAmount))
 
 	return receipt, event.Amount
-=======
+}
+
 // Send a native token from fromBridge to toBridge via multihop through the C-Chain
 // Requires that both fromBridge and toBridge are fully collateralized
 // Requires that both fromBridge and toBridge have the same tokenMultiplier and multiplyOnReceive
@@ -608,7 +608,6 @@
 		new(big.Int).Add(initialBalance, bridgedAmount),
 		toSubnet.RPCClient,
 	)
->>>>>>> 85328b55
 }
 
 func SendERC20MultihopAndVerify(
